--- conflicted
+++ resolved
@@ -1,10 +1,6 @@
 [package]
 name = "insta"
-<<<<<<< HEAD
-version = "1.6.1"
-=======
 version = "1.6.2"
->>>>>>> b974710a
 license = "Apache-2.0"
 authors = ["Armin Ronacher <armin.ronacher@active-4.com>"]
 description = "A snapshot testing library for Rust"
